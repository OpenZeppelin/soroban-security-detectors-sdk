use serde::{Deserialize, Serialize};

use super::{
    contract::{Contract, Struct},
    custom_type::{Type, TypeAlias},
    definition::{Const, Definition, Enum, Plane},
    directive::Directive,
    expression::{Expression, ExpressionParentType, FunctionCall, MethodCall},
    file::File,
    function::{FnParameter, Function},
    literal::Literal,
    misc::{Macro, Misc},
    node::{Location, Node},
    pattern::Pattern,
    statement::Statement,
};
use quote::ToTokens;
use std::{any::Any, default, rc::Rc, vec};
pub type RcFile = Rc<File>;
pub type RcContract = Rc<Struct>;
pub type RcFunction = Rc<Function>;
pub type RcFnParameter = Rc<FnParameter>;
pub type RcExpression = Rc<Expression>;
pub type RcFunctionCall = Rc<FunctionCall>;
pub type RcMethodCall = Rc<MethodCall>;
pub type RcEnum = Rc<Enum>;
pub type RcStruct = Rc<Struct>;

#[derive(Clone, PartialEq, Eq, Debug, Default, serde::Serialize, serde::Deserialize)]
pub enum NodeType {
    #[default]
    Empty,
    /// A named type or path, including any generics as represented in the token stream
    Path(String),
<<<<<<< HEAD
    /// A reference `&T` or `&mut T`
    Reference { inner: Box<NodeType>, mutable: bool },
=======
    /// A reference `&T` or `&mut T`, with explicit flag
    Reference {
        inner: Box<TypeNode>,
        mutable: bool,
        is_explicit_reference: bool,
    },
>>>>>>> ec69ebe1
    /// A raw pointer `*const T` or `*mut T`
    Ptr { inner: Box<NodeType>, mutable: bool },
    /// A tuple type `(T1, T2, ...)`
    Tuple(Vec<NodeType>),
    /// An array type `[T; len]`, with optional length if parseable
    Array {
        inner: Box<NodeType>,
        len: Option<usize>,
    },
    /// A slice type `[T]`
    Slice(Box<NodeType>),
    /// A bare function pointer `fn(a, b) -> R`
    BareFn {
        inputs: Vec<NodeType>,
        output: Box<NodeType>,
    },
    /// A generic type annotation, e.g., `Option<T>`, `Result<A, B>`
    Generic {
        base: Box<NodeType>,
        args: Vec<NodeType>,
    },
    /// A trait object type `dyn Trait1 + Trait2`
    TraitObject(Vec<String>),
    /// An `impl Trait` type
    ImplTrait(Vec<String>),
    Closure {
        inputs: Vec<TypeNode>,
        output: Box<TypeNode>,
    },
}

<<<<<<< HEAD
impl NodeType {
    #[must_use]
    #[allow(clippy::too_many_lines)]
    pub fn from_syn_item(ty: &syn::Type) -> NodeType {
=======
impl TypeNode {
    #[must_use]
    pub fn name(&self) -> String {
        match self {
            TypeNode::Path(name) => name.clone(),
            TypeNode::Reference {
                inner,
                is_explicit_reference,
                ..
            } => {
                if *is_explicit_reference {
                    format!("&{}", inner.name())
                } else {
                    inner.name()
                }
            }
            TypeNode::Ptr { inner, mutable } => {
                let star = if *mutable { "*mut" } else { "*const" };
                format!("{} {}", star, inner.name())
            }
            TypeNode::Tuple(elems) => format!(
                "({})",
                elems
                    .iter()
                    .map(TypeNode::name)
                    .collect::<Vec<_>>()
                    .join(", ")
            ),
            TypeNode::Array { inner, len } => format!(
                "[{}; {}]",
                inner.name(),
                len.map_or("..".to_string(), |l| l.to_string())
            ),
            TypeNode::Slice(inner) => format!("[{}]", inner.name()),
            TypeNode::BareFn { inputs, output } => {
                let mut result = inputs
                    .iter()
                    .map(TypeNode::name)
                    .collect::<Vec<_>>()
                    .join(", ");
                if result.is_empty() {
                    result = "_".to_string();
                }
                let output = if output.name().is_empty() {
                    "_".to_string()
                } else {
                    output.name()
                };
                format!("fn({result}) -> {output}")
            }
            TypeNode::Closure { inputs, output } => {
                let mut result = inputs
                    .iter()
                    .map(TypeNode::name)
                    .collect::<Vec<_>>()
                    .join(", ");
                if result.is_empty() {
                    result = "_".to_string();
                }
                let output = if output.name().is_empty() {
                    "_".to_string()
                } else {
                    output.name()
                };
                format!("{result} || -> {output}")
            }
            TypeNode::Generic { base, args } => format!(
                "{}<{}>",
                base.name(),
                args.iter()
                    .map(TypeNode::name)
                    .collect::<Vec<_>>()
                    .join(", ")
            ),
            TypeNode::TraitObject(bounds) => format!("dyn {}", bounds.join(" + ")),
            TypeNode::ImplTrait(bounds) => format!("impl {}", bounds.join(" + ")),
            TypeNode::Empty => String::from("_"),
        }
    }

    #[must_use]
    pub fn is_self(&self) -> bool {
        match self {
            TypeNode::Path(name) => name.to_lowercase() == "self",
            TypeNode::Reference { inner, .. }
            | TypeNode::Ptr { inner, .. }
            | TypeNode::Array { inner, .. }
            | TypeNode::Slice(inner) => inner.is_self(),
            TypeNode::Tuple(elems) => elems.iter().any(TypeNode::is_self),
            TypeNode::BareFn { inputs, output } | TypeNode::Closure { inputs, output } => {
                inputs.iter().any(TypeNode::is_self) || output.is_self()
            }
            TypeNode::Generic { base, args } => {
                base.is_self() || args.iter().any(TypeNode::is_self)
            }
            TypeNode::TraitObject(bounds) | TypeNode::ImplTrait(bounds) => {
                bounds.iter().any(|b| b.to_lowercase() == "self")
            }
            TypeNode::Empty => false,
        }
    }

    #[must_use]
    #[allow(clippy::too_many_lines)]
    pub fn from_syn_item(ty: &syn::Type) -> TypeNode {
>>>>>>> ec69ebe1
        match ty {
            syn::Type::Path(type_path) => {
                // detect generics on the last segment
                use syn::{GenericArgument, PathArguments};
                if let Some(last) = type_path.path.segments.last() {
                    if let PathArguments::AngleBracketed(br) = &last.arguments {
                        // reconstruct base path without generic args
                        let base_str = type_path
                            .path
                            .segments
                            .iter()
                            .map(|seg| seg.ident.to_string())
                            .collect::<Vec<_>>()
                            .join("::");
                        let args = br
                            .args
                            .iter()
                            .filter_map(|arg| {
                                if let GenericArgument::Type(ty) = arg {
                                    Some(NodeType::from_syn_item(ty))
                                } else {
                                    None
                                }
                            })
                            .collect();
                        return NodeType::Generic {
                            base: Box::new(NodeType::Path(base_str)),
                            args,
                        };
                    }
                }
                NodeType::Path(type_path.to_token_stream().to_string())
            }
            syn::Type::Reference(type_ref) => {
                let inner = NodeType::from_syn_item(&type_ref.elem);
                NodeType::Reference {
                    inner: Box::new(inner),
                    mutable: type_ref.mutability.is_some(),
                    is_explicit_reference: true,
                }
            }
            syn::Type::Ptr(type_ptr) => {
                let inner = NodeType::from_syn_item(&type_ptr.elem);
                NodeType::Ptr {
                    inner: Box::new(inner),
                    mutable: type_ptr.mutability.is_some(),
                }
            }
            syn::Type::Array(type_array) => {
<<<<<<< HEAD
                let inner = NodeType::from_syn_item(&type_array.elem);
                // Array length parsing not supported; default to None
                let len = None;
                NodeType::Array {
=======
                let inner = TypeNode::from_syn_item(&type_array.elem);
                let len = if let syn::Expr::Lit(expr_lit) = &type_array.len {
                    if let syn::Lit::Int(lit_int) = &expr_lit.lit {
                        lit_int.base10_parse::<usize>().ok()
                    } else {
                        None
                    }
                } else {
                    None
                };
                TypeNode::Array {
>>>>>>> ec69ebe1
                    inner: Box::new(inner),
                    len,
                }
            }
            syn::Type::Slice(type_slice) => {
                let inner = NodeType::from_syn_item(&type_slice.elem);
                NodeType::Slice(Box::new(inner))
            }
            syn::Type::Tuple(type_tuple) => {
                let elems = type_tuple
                    .elems
                    .iter()
                    .map(NodeType::from_syn_item)
                    .collect();
                NodeType::Tuple(elems)
            }
            syn::Type::BareFn(type_fn) => {
                let inputs = type_fn
                    .inputs
                    .iter()
                    .map(|arg| NodeType::from_syn_item(&arg.ty))
                    .collect();
                let output = if let syn::ReturnType::Type(_, ty) = &type_fn.output {
                    NodeType::from_syn_item(ty)
                } else {
                    NodeType::Empty
                };
                NodeType::BareFn {
                    inputs,
                    output: Box::new(output),
                }
            }
            syn::Type::TraitObject(obj) => {
                let bounds = obj
                    .bounds
                    .iter()
                    .map(|b| b.to_token_stream().to_string())
                    .collect();
                NodeType::TraitObject(bounds)
            }
            syn::Type::ImplTrait(it) => {
                let bounds = it
                    .bounds
                    .iter()
                    .map(|b| b.to_token_stream().to_string())
                    .collect();
                NodeType::ImplTrait(bounds)
            }
            syn::Type::Group(type_group) => NodeType::from_syn_item(&type_group.elem),
            syn::Type::Paren(type_paren) => NodeType::from_syn_item(&type_paren.elem),
            syn::Type::Infer(_) => NodeType::Path("_".to_string()),
            syn::Type::Never(_) => NodeType::Path("!".to_string()),
            syn::Type::Macro(mac) => NodeType::Path(mac.mac.path.to_token_stream().to_string()),
            _ => NodeType::Path(ty.to_token_stream().to_string()),
        }
    }
}

#[cfg(test)]
mod generic_tests {
    use super::NodeType;
    use syn::parse_str;

    #[test]
    fn test_generic_simple() {
        let ty: syn::Type = parse_str("Option<u32>").unwrap();
<<<<<<< HEAD
        let node = NodeType::from_syn_item(&ty);
        assert_eq!(
            node,
            NodeType::Generic {
                base: Box::new(NodeType::Path("Option".to_string())),
                args: vec![NodeType::Path("u32".to_string())],
=======
        let node = TypeNode::from_syn_item(&ty);
        assert_eq!(
            node,
            TypeNode::Generic {
                base: Box::new(TypeNode::Path("Option".to_string())),
                args: vec![TypeNode::Path("u32".to_string())],
>>>>>>> ec69ebe1
            }
        );
    }

    #[test]
    fn test_generic_multi_arg() {
        let ty: syn::Type = parse_str("Result<A, B>").unwrap();
<<<<<<< HEAD
        let node = NodeType::from_syn_item(&ty);
        assert_eq!(
            node,
            NodeType::Generic {
                base: Box::new(NodeType::Path("Result".to_string())),
                args: vec![
                    NodeType::Path("A".to_string()),
                    NodeType::Path("B".to_string())
=======
        let node = TypeNode::from_syn_item(&ty);
        assert_eq!(
            node,
            TypeNode::Generic {
                base: Box::new(TypeNode::Path("Result".to_string())),
                args: vec![
                    TypeNode::Path("A".to_string()),
                    TypeNode::Path("B".to_string())
>>>>>>> ec69ebe1
                ],
            }
        );
    }
}

#[cfg(test)]
mod tests {
    use super::NodeType;
    use syn::parse_str;

    #[test]
    fn test_trait_object() {
        let ty: syn::Type = parse_str("dyn Foo + Bar").unwrap();
<<<<<<< HEAD
        let node = NodeType::from_syn_item(&ty);
        assert_eq!(
            node,
            NodeType::TraitObject(vec!["Foo".to_string(), "Bar".to_string()])
=======
        let node = TypeNode::from_syn_item(&ty);
        assert_eq!(
            node,
            TypeNode::TraitObject(vec!["Foo".to_string(), "Bar".to_string()])
>>>>>>> ec69ebe1
        );
    }

    #[test]
    fn test_impl_trait() {
        let ty: syn::Type = parse_str("impl Foo + Bar").unwrap();
<<<<<<< HEAD
        let node = NodeType::from_syn_item(&ty);
        assert_eq!(
            node,
            NodeType::ImplTrait(vec!["Foo".to_string(), "Bar".to_string()])
=======
        let node = TypeNode::from_syn_item(&ty);
        assert_eq!(
            node,
            TypeNode::ImplTrait(vec!["Foo".to_string(), "Bar".to_string()])
>>>>>>> ec69ebe1
        );
    }
}

#[derive(Clone, PartialEq, Eq, Debug, serde::Serialize, serde::Deserialize)]
pub enum ContractType {
    Struct(Rc<Contract>),
    Enum(Rc<Contract>),
}

impl ContractType {
    #[must_use = "Use this method to get the id of the contract"]
    pub fn id(&self) -> u32 {
        match self {
            ContractType::Struct(c) | ContractType::Enum(c) => c.id,
        }
    }

    #[must_use = "Use this method to get the location of the contract"]
    pub fn location(&self) -> Location {
        match self {
            ContractType::Struct(c) | ContractType::Enum(c) => c.location.clone(),
        }
    }
}

#[derive(Clone, Debug, Serialize, Deserialize)]
pub enum NodeKind {
    File(Rc<File>),
    Directive(Directive),
    Definition(Definition),
    Statement(Statement),
    Expression(Expression),
    Pattern(Pattern),
    Literal(Literal),
    Type(Type),
    Misc(Misc),
}

<<<<<<< HEAD
=======
#[derive(Clone, Debug, serde::Serialize, serde::Deserialize)]
pub enum FileChildType {
    Definition(Definition),
}

#[derive(Clone, serde::Serialize, serde::Deserialize)]
pub enum ContractParentType {
    File(RcFile),
}

#[derive(Clone, serde::Serialize, serde::Deserialize)]
pub enum StructChildType {
    Function(RcFunction),
    TypeAlias(Rc<TypeAlias>),
    Constant(Rc<Const>),
    Macro(Rc<Macro>),
    Plane(Rc<Plane>),
}

pub type CustomTypeChildType = StructChildType;

#[derive(Clone, serde::Serialize, serde::Deserialize)]
pub enum FunctionParentType {
    File(RcFile),
    Contract(RcContract),
}

#[derive(Clone, serde::Serialize, serde::Deserialize)]
pub enum FunctionChildType {
    Expression(Expression),
    Statement(Statement),
    Parameter(RcFnParameter),
    Type(TypeNode),
}

#[derive(Clone, serde::Serialize, serde::Deserialize)]
pub enum FunctionCallParentType {
    Function(RcFunction),
}

#[derive(Clone, serde::Serialize, serde::Deserialize)]
pub enum FunctionCallChildType {
    Expression(RcExpression),
}

#[derive(Clone, serde::Serialize, serde::Deserialize)]
pub enum MethodCallParentType {
    Function(RcFunction),
    Expression(RcExpression),
}

#[derive(Clone, serde::Serialize, serde::Deserialize)]
pub enum MethodCallChildType {
    Expression(RcExpression),
}

#[derive(Clone, serde::Serialize, serde::Deserialize)]
pub enum MemberAccessParentType {
    Function(RcFunction),
    Expression(RcExpression),
}

#[derive(Clone, serde::Serialize, serde::Deserialize)]
pub enum MemberAccessChildType {
    Expression(RcExpression),
}

impl NodeKind {
    #[must_use]
    pub fn id(&self) -> u32 {
        match self {
            NodeKind::File(f) => f.id,
            NodeKind::FnParameter(p) => p.id,
            NodeKind::Statement(s) => s.id(),
            NodeKind::Pattern(p) => p.id,
            NodeKind::Literal(l) => l.id(),
            NodeKind::Misc(m) => m.id(),
        }
    }

    #[must_use]
    pub fn children(&self) -> Vec<NodeKind> {
        vec![] //TODO: Implement this method
    }
}

>>>>>>> ec69ebe1
#[must_use]
pub fn get_expression_parent_type_id(node: &ExpressionParentType) -> u32 {
    match node {
        ExpressionParentType::Function(f) => f.id,
        ExpressionParentType::Expression(e) => e.id(),
    }
}

impl NodeKind {
    #[must_use]
    pub fn id(&self) -> u32 {
        match self {
            NodeKind::File(f) => f.id,
            NodeKind::Definition(d) => d.id(),
            NodeKind::Directive(d) => d.id(),
            NodeKind::Statement(s) => s.id(),
            NodeKind::Expression(e) => e.id(),
            NodeKind::Pattern(p) => p.id,
            NodeKind::Literal(l) => l.id(),
            NodeKind::Type(t) => t.id(),
            NodeKind::Misc(m) => m.id(),
        }
    }

    #[must_use]
    #[allow(clippy::cast_possible_truncation)]
    pub fn location(&self) -> Location {
        match self {
            NodeKind::File(f) => Location {
                source: f.source_code.clone(),
                offset_start: 0,
                offset_end: f.source_code.len() as u32,
                start_column: 0,
                start_line: 0,
                end_column: f.source_code.lines().last().unwrap_or_default().len() as u32,
                end_line: f.source_code.lines().count() as u32,
            },
            NodeKind::Definition(d) => d.location().clone(),
            NodeKind::Directive(d) => d.location(),
            NodeKind::Statement(s) => s.location(),
            NodeKind::Expression(e) => e.location(),
            NodeKind::Literal(l) => l.location(),
            NodeKind::Pattern(p) => p.location.clone(),
            NodeKind::Type(t) => t.location(),
            NodeKind::Misc(m) => m.location(),
        }
    }

    #[must_use]
    pub fn children(&self) -> Vec<NodeKind> {
        match self {
            NodeKind::File(file) => file.children(),
            NodeKind::Definition(definition) => definition.children(),
            NodeKind::Directive(directive) => directive.children(),
            NodeKind::Statement(statement) => statement.children(),
            NodeKind::Expression(expression) => expression.children(),
            NodeKind::Pattern(pattern) => pattern.children(),
            NodeKind::Literal(literal) => literal.children(),
            NodeKind::Type(ty) => ty.children(),
            NodeKind::Misc(misc) => misc.children(),
        }
    }
}<|MERGE_RESOLUTION|>--- conflicted
+++ resolved
@@ -32,17 +32,12 @@
     Empty,
     /// A named type or path, including any generics as represented in the token stream
     Path(String),
-<<<<<<< HEAD
-    /// A reference `&T` or `&mut T`
-    Reference { inner: Box<NodeType>, mutable: bool },
-=======
     /// A reference `&T` or `&mut T`, with explicit flag
     Reference {
         inner: Box<TypeNode>,
         mutable: bool,
         is_explicit_reference: bool,
     },
->>>>>>> ec69ebe1
     /// A raw pointer `*const T` or `*mut T`
     Ptr { inner: Box<NodeType>, mutable: bool },
     /// A tuple type `(T1, T2, ...)`
@@ -74,14 +69,8 @@
     },
 }
 
-<<<<<<< HEAD
 impl NodeType {
-    #[must_use]
-    #[allow(clippy::too_many_lines)]
-    pub fn from_syn_item(ty: &syn::Type) -> NodeType {
-=======
-impl TypeNode {
-    #[must_use]
+      #[must_use]
     pub fn name(&self) -> String {
         match self {
             TypeNode::Path(name) => name.clone(),
@@ -181,11 +170,9 @@
             TypeNode::Empty => false,
         }
     }
-
     #[must_use]
     #[allow(clippy::too_many_lines)]
-    pub fn from_syn_item(ty: &syn::Type) -> TypeNode {
->>>>>>> ec69ebe1
+    pub fn from_syn_item(ty: &syn::Type) -> NodeType {
         match ty {
             syn::Type::Path(type_path) => {
                 // detect generics on the last segment
@@ -235,13 +222,7 @@
                 }
             }
             syn::Type::Array(type_array) => {
-<<<<<<< HEAD
                 let inner = NodeType::from_syn_item(&type_array.elem);
-                // Array length parsing not supported; default to None
-                let len = None;
-                NodeType::Array {
-=======
-                let inner = TypeNode::from_syn_item(&type_array.elem);
                 let len = if let syn::Expr::Lit(expr_lit) = &type_array.len {
                     if let syn::Lit::Int(lit_int) = &expr_lit.lit {
                         lit_int.base10_parse::<usize>().ok()
@@ -252,7 +233,6 @@
                     None
                 };
                 TypeNode::Array {
->>>>>>> ec69ebe1
                     inner: Box::new(inner),
                     len,
                 }
@@ -319,21 +299,12 @@
     #[test]
     fn test_generic_simple() {
         let ty: syn::Type = parse_str("Option<u32>").unwrap();
-<<<<<<< HEAD
         let node = NodeType::from_syn_item(&ty);
         assert_eq!(
             node,
             NodeType::Generic {
                 base: Box::new(NodeType::Path("Option".to_string())),
                 args: vec![NodeType::Path("u32".to_string())],
-=======
-        let node = TypeNode::from_syn_item(&ty);
-        assert_eq!(
-            node,
-            TypeNode::Generic {
-                base: Box::new(TypeNode::Path("Option".to_string())),
-                args: vec![TypeNode::Path("u32".to_string())],
->>>>>>> ec69ebe1
             }
         );
     }
@@ -341,7 +312,6 @@
     #[test]
     fn test_generic_multi_arg() {
         let ty: syn::Type = parse_str("Result<A, B>").unwrap();
-<<<<<<< HEAD
         let node = NodeType::from_syn_item(&ty);
         assert_eq!(
             node,
@@ -350,16 +320,6 @@
                 args: vec![
                     NodeType::Path("A".to_string()),
                     NodeType::Path("B".to_string())
-=======
-        let node = TypeNode::from_syn_item(&ty);
-        assert_eq!(
-            node,
-            TypeNode::Generic {
-                base: Box::new(TypeNode::Path("Result".to_string())),
-                args: vec![
-                    TypeNode::Path("A".to_string()),
-                    TypeNode::Path("B".to_string())
->>>>>>> ec69ebe1
                 ],
             }
         );
@@ -374,34 +334,20 @@
     #[test]
     fn test_trait_object() {
         let ty: syn::Type = parse_str("dyn Foo + Bar").unwrap();
-<<<<<<< HEAD
         let node = NodeType::from_syn_item(&ty);
         assert_eq!(
             node,
             NodeType::TraitObject(vec!["Foo".to_string(), "Bar".to_string()])
-=======
-        let node = TypeNode::from_syn_item(&ty);
-        assert_eq!(
-            node,
-            TypeNode::TraitObject(vec!["Foo".to_string(), "Bar".to_string()])
->>>>>>> ec69ebe1
         );
     }
 
     #[test]
     fn test_impl_trait() {
         let ty: syn::Type = parse_str("impl Foo + Bar").unwrap();
-<<<<<<< HEAD
         let node = NodeType::from_syn_item(&ty);
         assert_eq!(
             node,
             NodeType::ImplTrait(vec!["Foo".to_string(), "Bar".to_string()])
-=======
-        let node = TypeNode::from_syn_item(&ty);
-        assert_eq!(
-            node,
-            TypeNode::ImplTrait(vec!["Foo".to_string(), "Bar".to_string()])
->>>>>>> ec69ebe1
         );
     }
 }
@@ -441,95 +387,6 @@
     Misc(Misc),
 }
 
-<<<<<<< HEAD
-=======
-#[derive(Clone, Debug, serde::Serialize, serde::Deserialize)]
-pub enum FileChildType {
-    Definition(Definition),
-}
-
-#[derive(Clone, serde::Serialize, serde::Deserialize)]
-pub enum ContractParentType {
-    File(RcFile),
-}
-
-#[derive(Clone, serde::Serialize, serde::Deserialize)]
-pub enum StructChildType {
-    Function(RcFunction),
-    TypeAlias(Rc<TypeAlias>),
-    Constant(Rc<Const>),
-    Macro(Rc<Macro>),
-    Plane(Rc<Plane>),
-}
-
-pub type CustomTypeChildType = StructChildType;
-
-#[derive(Clone, serde::Serialize, serde::Deserialize)]
-pub enum FunctionParentType {
-    File(RcFile),
-    Contract(RcContract),
-}
-
-#[derive(Clone, serde::Serialize, serde::Deserialize)]
-pub enum FunctionChildType {
-    Expression(Expression),
-    Statement(Statement),
-    Parameter(RcFnParameter),
-    Type(TypeNode),
-}
-
-#[derive(Clone, serde::Serialize, serde::Deserialize)]
-pub enum FunctionCallParentType {
-    Function(RcFunction),
-}
-
-#[derive(Clone, serde::Serialize, serde::Deserialize)]
-pub enum FunctionCallChildType {
-    Expression(RcExpression),
-}
-
-#[derive(Clone, serde::Serialize, serde::Deserialize)]
-pub enum MethodCallParentType {
-    Function(RcFunction),
-    Expression(RcExpression),
-}
-
-#[derive(Clone, serde::Serialize, serde::Deserialize)]
-pub enum MethodCallChildType {
-    Expression(RcExpression),
-}
-
-#[derive(Clone, serde::Serialize, serde::Deserialize)]
-pub enum MemberAccessParentType {
-    Function(RcFunction),
-    Expression(RcExpression),
-}
-
-#[derive(Clone, serde::Serialize, serde::Deserialize)]
-pub enum MemberAccessChildType {
-    Expression(RcExpression),
-}
-
-impl NodeKind {
-    #[must_use]
-    pub fn id(&self) -> u32 {
-        match self {
-            NodeKind::File(f) => f.id,
-            NodeKind::FnParameter(p) => p.id,
-            NodeKind::Statement(s) => s.id(),
-            NodeKind::Pattern(p) => p.id,
-            NodeKind::Literal(l) => l.id(),
-            NodeKind::Misc(m) => m.id(),
-        }
-    }
-
-    #[must_use]
-    pub fn children(&self) -> Vec<NodeKind> {
-        vec![] //TODO: Implement this method
-    }
-}
-
->>>>>>> ec69ebe1
 #[must_use]
 pub fn get_expression_parent_type_id(node: &ExpressionParentType) -> u32 {
     match node {
